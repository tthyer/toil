--- conflicted
+++ resolved
@@ -71,18 +71,10 @@
     RUN add-apt-repository -y ppa:jonathonf/python-3.6
 
     RUN add-apt-repository ppa:xapienz/curl34
-<<<<<<< HEAD
 
     RUN apt-get update
 
     RUN apt-get -y install {dependencies} && apt-get clean && rm -rf /var/lib/apt/lists/*
-=======
-   
-    RUN apt-get update
-
-    
-    RUN apt-get -y update --fix-missing && apt-get -y upgrade && apt-get -y install {dependencies} && apt-get clean && rm -rf /var/lib/apt/lists/*
->>>>>>> 599fb84b
 
     RUN mkdir /root/.ssh && \
         chmod 700 /root/.ssh
